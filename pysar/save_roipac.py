#!/usr/bin/env python3
############################################################
# Program is part of PySAR v2.0                            #
# Copyright(c) 2013, Heresh Fattahi, Zhang Yunjun          #
# Author:  Heresh Fattahi, Zhang Yunjun                    #
############################################################


import sys
import os
import argparse

import h5py
from numpy import pi

import pysar.utils.datetime as ptime
import pysar.utils.readfile as readfile
import pysar.utils.writefile as writefile
from pysar.utils.readfile import multi_group_hdf5_file, multi_dataset_hdf5_file, single_dataset_hdf5_file


##############################################################################
def usage():
    print('''usage: save_roipac.py  file  [date_info]

Convert PySAR hdf5 file to ROI_PAC format 

argument:
  file : file to be converted.
         for velocity  : the ouput will be a one year interferogram.
         for timeseries: if date is not specified, the last date will be used
                         if two dates are specified, the earlier date will be
                             used as the reference date.

example:
<<<<<<< HEAD
''')
=======
    ''')
>>>>>>> c5ded81c
    return

############################################################
EXAMPLE='''example:
  save_roipac.py  velocity.h5
  save_roipac.py  timeseries.h5    20050601
  save_roipac.py  timeseries.h5    050601    --ref-date 040728
  save_roipac.py  unwrapIfgram.h5  filt_091225-100723-sim_HDR_8rlks_c10.unw
  save_roipac.py  unwrapIfgram.h5  091225-100723
  save_roipac.py  temporal_coherence.h5
'''

def cmdLineParse():
    parser = argparse.ArgumentParser(description='Convert PySAR HDF5 file to ROI_PAC format.',\
                                     formatter_class=argparse.RawTextHelpFormatter,\
                                     epilog=EXAMPLE)

    parser.add_argument('file', help='HDF5 file to be converted.\n'+\
                        'for velocity  : the ouput will be a one year interferogram.\n'+\
                        'for timeseries: if date is not specified, the last date will be used.')
    parser.add_argument('epoch', nargs='?', help='date of timeseries, or date12 of interferograms to be converted')
    parser.add_argument('-o','--output', dest='outfile', help='output file name.')
    parser.add_argument('-r','--ref-date', dest='ref_date', help='Reference date for timeseries file')

    inps = parser.parse_args()
    return inps


##############################################################################
def main(argv):
    inps = cmdLineParse()
  
    atr = readfile.read_attribute(inps.file)
    k = atr['FILE_TYPE']
    atr['PROCESSOR'] = 'roipac'
    atr['INSAR_PROCESSOR'] = 'roipac'

    h5file = h5py.File(inps.file,'r')
  
    if k == 'velocity':
        dset = h5file['velocity'].get('velocity')
        data = dset[0:dset.shape[0],0:dset.shape[1]]
        print("converting velocity to a 1 year interferogram.")
        wvl=float(h5file[k].attrs['WAVELENGTH'])
        data=(-4*pi/wvl)*data

        inps.outfile=inps.file.split('.')[0]+'.unw'
<<<<<<< HEAD
        print(('writing >>> '+inps.outfile))
=======
        print('writing >>> '+inps.outfile)
>>>>>>> c5ded81c
        writefile.write(data,atr,inps.outfile)

    elif k in multi_dataset_hdf5_file:
        dateList = sorted(h5file[k].keys())
        try:
            inps.epoch = [date for date in dateList if inps.epoch in date][0]
        except:
            print('No input date specified >>> continue with the last date')
            inps.epoch = dateList[-1]
        if k in ['timeseries']:
            inps.epoch = ptime.yyyymmdd(inps.epoch)

        ## Data
<<<<<<< HEAD
        print(('reading %s and %s ...' % (inps.ref_date, inps.epoch)))
=======
        print('reading %s and %s ...' % (inps.ref_date, inps.epoch))
>>>>>>> c5ded81c
        data = h5file[k].get(inps.epoch)[:]
        if inps.ref_date:
            inps.ref_date = ptime.yyyymmdd(inps.ref_date)
            data -= h5file[k].get(inps.ref_date)[:]

        ## Attributes
        if k in ['timeseries']:
            wvl = float(atr['WAVELENGTH'])
            data *= -4*pi/wvl
            atr['FILE_TYPE']             = '.unw'
            atr['P_BASELINE_TIMESERIES'] = '0.0'
            atr['UNIT']                  = 'radian'
        if inps.ref_date:
            atr['DATE']              = inps.ref_date[2:8]
            atr['DATE12']            = '%s-%s' % (inps.ref_date[2:8],inps.epoch[2:8])

        ## Writing

        if not inps.outfile:
            if k in ['timeseries']:
                inps.outfile = '%s_%s.unw' % (inps.ref_date[2:8],inps.epoch[2:8])
            else:
                inps.outfile = '%s.cor' % (inps.epoch)
<<<<<<< HEAD
        print(('writing >>> '+inps.outfile))
=======
        print('writing >>> '+inps.outfile)
>>>>>>> c5ded81c
        writefile.write(data,atr,inps.outfile)

    elif k in ['interferograms','coherence','wrapped']:
        ## Check input
        igramList = sorted(h5file[k].keys())

        try:
            inps.epoch = [igram for igram in igramList if inps.epoch in igram][0]
        except:
            print('No input interferogram specified >>> continue with the last one')
            inps.epoch = igramList[-1]

        ## Read and Write
<<<<<<< HEAD
        print(('reading '+inps.epoch+' ... '))
=======
        print('reading '+inps.epoch+' ... ')
>>>>>>> c5ded81c
        atr = dict(h5file[k][inps.epoch].attrs)
        data = h5file[k][inps.epoch].get(inps.epoch)[:]

        if k == 'interferograms':
            try:
                ref_y = int(atr['REF_Y'])
                ref_x = int(atr['REF_X'])
                data -= data[ref_y,ref_x]
<<<<<<< HEAD
                print(('consider the reference pixel in y/x: %d/%d' % (ref_y, ref_x)))
=======
                print('consider the reference pixel in y/x: %d/%d' % (ref_y, ref_x))
>>>>>>> c5ded81c
            except:
                print('No ref_y/x info found in attributes.')
        atr['PROCESSOR'] = 'roipac'
        atr['INSAR_PROCESSOR'] = 'roipac'
        inps.outfile = inps.epoch
<<<<<<< HEAD
        print(('writing >>> '+ inps.outfile))
=======
        print('writing >>> '+ inps.outfile)
>>>>>>> c5ded81c
        writefile.write(data, atr, inps.outfile)  

    else:
        data = h5file[k].get(k)[:]
        if not inps.outfile:
            if k in ['temporal_coherence']:
                inps.outfile=inps.file.split('.')[0]+'.cor'
            elif k in ['dem','.hgt','.dem']:
                atr['FILE_TYPE'] = '.dem'
                inps.outfile=os.path.splitext(inps.file)[0]+'.dem'
            else:
                inps.outfile=inps.file.split('.')[0]+'.unw'
<<<<<<< HEAD
        print(('writing >>> '+ inps.outfile))
=======
        print('writing >>> '+ inps.outfile)
>>>>>>> c5ded81c
        writefile.write(data,atr,inps.outfile)

    h5file.close()
    return


##########################################################################
if __name__ == '__main__':
    main(sys.argv[1:])<|MERGE_RESOLUTION|>--- conflicted
+++ resolved
@@ -33,11 +33,7 @@
                              used as the reference date.
 
 example:
-<<<<<<< HEAD
-''')
-=======
     ''')
->>>>>>> c5ded81c
     return
 
 ############################################################
@@ -85,11 +81,7 @@
         data=(-4*pi/wvl)*data
 
         inps.outfile=inps.file.split('.')[0]+'.unw'
-<<<<<<< HEAD
-        print(('writing >>> '+inps.outfile))
-=======
         print('writing >>> '+inps.outfile)
->>>>>>> c5ded81c
         writefile.write(data,atr,inps.outfile)
 
     elif k in multi_dataset_hdf5_file:
@@ -103,11 +95,7 @@
             inps.epoch = ptime.yyyymmdd(inps.epoch)
 
         ## Data
-<<<<<<< HEAD
-        print(('reading %s and %s ...' % (inps.ref_date, inps.epoch)))
-=======
         print('reading %s and %s ...' % (inps.ref_date, inps.epoch))
->>>>>>> c5ded81c
         data = h5file[k].get(inps.epoch)[:]
         if inps.ref_date:
             inps.ref_date = ptime.yyyymmdd(inps.ref_date)
@@ -125,23 +113,17 @@
             atr['DATE12']            = '%s-%s' % (inps.ref_date[2:8],inps.epoch[2:8])
 
         ## Writing
-
         if not inps.outfile:
             if k in ['timeseries']:
                 inps.outfile = '%s_%s.unw' % (inps.ref_date[2:8],inps.epoch[2:8])
             else:
                 inps.outfile = '%s.cor' % (inps.epoch)
-<<<<<<< HEAD
-        print(('writing >>> '+inps.outfile))
-=======
         print('writing >>> '+inps.outfile)
->>>>>>> c5ded81c
         writefile.write(data,atr,inps.outfile)
 
     elif k in ['interferograms','coherence','wrapped']:
         ## Check input
         igramList = sorted(h5file[k].keys())
-
         try:
             inps.epoch = [igram for igram in igramList if inps.epoch in igram][0]
         except:
@@ -149,34 +131,22 @@
             inps.epoch = igramList[-1]
 
         ## Read and Write
-<<<<<<< HEAD
-        print(('reading '+inps.epoch+' ... '))
-=======
         print('reading '+inps.epoch+' ... ')
->>>>>>> c5ded81c
         atr = dict(h5file[k][inps.epoch].attrs)
         data = h5file[k][inps.epoch].get(inps.epoch)[:]
-
         if k == 'interferograms':
             try:
                 ref_y = int(atr['REF_Y'])
                 ref_x = int(atr['REF_X'])
                 data -= data[ref_y,ref_x]
-<<<<<<< HEAD
-                print(('consider the reference pixel in y/x: %d/%d' % (ref_y, ref_x)))
-=======
                 print('consider the reference pixel in y/x: %d/%d' % (ref_y, ref_x))
->>>>>>> c5ded81c
             except:
                 print('No ref_y/x info found in attributes.')
         atr['PROCESSOR'] = 'roipac'
         atr['INSAR_PROCESSOR'] = 'roipac'
+
         inps.outfile = inps.epoch
-<<<<<<< HEAD
-        print(('writing >>> '+ inps.outfile))
-=======
         print('writing >>> '+ inps.outfile)
->>>>>>> c5ded81c
         writefile.write(data, atr, inps.outfile)  
 
     else:
@@ -189,12 +159,9 @@
                 inps.outfile=os.path.splitext(inps.file)[0]+'.dem'
             else:
                 inps.outfile=inps.file.split('.')[0]+'.unw'
-<<<<<<< HEAD
-        print(('writing >>> '+ inps.outfile))
-=======
         print('writing >>> '+ inps.outfile)
->>>>>>> c5ded81c
         writefile.write(data,atr,inps.outfile)
+
 
     h5file.close()
     return
