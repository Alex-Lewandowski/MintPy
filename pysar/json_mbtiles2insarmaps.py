#! /usr/bin/env python2

import sys
import argparse
from .add_attribute_insarmaps import InsarDatabaseController, InsarDatasetController
import os
import pickle

dbUsername = "INSERT"
dbPassword = "INSERT"
dbHost = "INSERT"

# use pickle file to get unavco_name of dataset
def get_unavco_name(json_path):
    insarmapsMetadata = None
    fileName = json_path + "/metadata.pickle"

    with open(fileName, "r") as file:
        insarmapsMetadata = pickle.load(file)

    return insarmapsMetadata["area"]

def upload_insarmaps_metadata(fileName):
    insarmapsMetadata = None

    with open(fileName, "r") as file:
        insarmapsMetadata = pickle.load(file)

    area = insarmapsMetadata["area"]
    project_name = insarmapsMetadata["project_name"]
    mid_long = insarmapsMetadata["mid_long"]
    mid_lat = insarmapsMetadata["mid_lat"]
    country = insarmapsMetadata["country"]
    region = insarmapsMetadata["region"]
    chunk_num = insarmapsMetadata["chunk_num"]
    attribute_keys = insarmapsMetadata["attribute_keys"]
    attribute_values = insarmapsMetadata["attribute_values"]
    string_dates_sql = insarmapsMetadata["string_dates_sql"]
    decimal_dates_sql = insarmapsMetadata["decimal_dates_sql"]
    attributes = insarmapsMetadata["attributes"]
    needed_attributes = insarmapsMetadata["needed_attributes"]

    attributesController = InsarDatabaseController(dbUsername, dbPassword, dbHost, 'pgis')
    attributesController.connect()
    attributesController.create_area_table_if_not_exists()
    attributesController.insert_dataset_into_area_table(area, project_name,
    mid_long, mid_lat, country, region, chunk_num, attribute_keys,
    attribute_values, string_dates_sql, decimal_dates_sql)

    # put in attributes into standalone attributes table
    for k in attributes:
        v = attributes[k]
        if k in needed_attributes:
            attributesController.add_attribute(area, k, v)
        elif k == "plotAttributes":
            attributesController.add_plot_attribute(area, k, v)

    attributesController.close()

def upload_json(folder_path):
    global dbUsername, dbPassword, dbHost
    attributesController = InsarDatabaseController(dbUsername, dbPassword,     dbHost, 'pgis')
    attributesController.connect()
    print("Clearing old dataset, if it is there")
    area_name = get_unavco_name(folder_path)
    attributesController.remove_dataset_if_there(area_name)
    attributesController.close()

    # uploading metadata for area. this creates entry into area table.
    # we need this entry to get the db to generate an id for area which
    # we use to name the corresponding table for the dataset
    upload_insarmaps_metadata(folder_path + "/metadata.pickle")
    # create index
    print("Creating index on " + area_name)
    attributesController.connect()
    area_id = str(attributesController.get_dataset_id(area_name))
    attributesController.close()
    firstJsonFile = True

    for file in os.listdir(folder_path):
        # insert json file to pgsql using ogr2ogr
        file_extension = file.split(".")[1]
        if file != "metadata.pickle" and file_extension != "mbtiles":
            command = 'ogr2ogr -append -f "PostgreSQL" PG:"dbname=pgis host=' + dbHost + ' user=' + dbUsername + ' password=' + dbPassword + '" --config PG_USE_COPY YES -nln ' + area_id + ' ' + folder_path + '/' + file
            # only provide layer creation options if this is the first file
            if firstJsonFile:
                command = 'ogr2ogr -lco LAUNDER=NO -append -f "PostgreSQL" PG:"dbname=pgis host=' + dbHost + ' user=' + dbUsername + ' password=' + dbPassword + '" --config PG_USE_COPY YES -nln ' + area_id + ' ' + folder_path + '/' + file
                firstJsonFile = False

            res = os.system(command)

            if res != 0:
                sys.stderr.write("Error inserting into the database. This is most often due to running out of Memory (RAM), or incorrect database credentials... quitting")
                sys.exit()

<<<<<<< HEAD
            print(("Inserted " + file + " to db"))
=======
            print("Inserted " + file + " to db")
>>>>>>> c5ded81c

    attributesController.connect()
    attributesController.index_table_on(area_id, "p", None)
    attributesController.cluster_table_using(area_id, area_id + "_p_idx")
    attributesController.close()

def build_parser():
    dbHost = "insarmaps.rsmas.miami.edu"
    parser = argparse.ArgumentParser(description='Convert a Unavco format     H5 file for ingestion into insarmaps.')
    parser.add_argument("--json_folder", help="folder containing json to upload.", required=False)
    parser.add_argument("json_folder_positional", help="folder containing json to upload.", nargs="?")
    parser.add_argument("-U", "--server_user", help="username for the insarmaps server (the machine where the tileserver and http server reside)", required=False)
    parser.add_argument("--remove", help="UNAVCO name of dataset to remove from insarmaps website", required=False)
    parser.add_argument("-P", "--server_password", help="password for the insarmaps server (the machine where the tileserver and http server reside)", required=False)
    parser.add_argument("--mbtiles_file", help="mbtiles file to upload", required=False)
    parser.add_argument("mbtiles_file_positional", help="mbtiles file to upload, as a positional argument", nargs="?")
    required = parser.add_argument_group("required arguments")
    required.add_argument("-u", "--user", help="username for the insarmaps database", required=True)
    required.add_argument("-p", "--password", help="password for the insarmaps database", required=True)
    required.add_argument("--host", default=dbHost, help="postgres DB URL     for insarmaps database", required=True)

    return parser

def main():
    global dbUsername, dbPassword, dbHost
    parser = build_parser()
    parseArgs = parser.parse_args()
    dbUsername = parseArgs.user
    dbPassword = parseArgs.password
    dbHost = parseArgs.host

    if parseArgs.json_folder:
        print("Uploading json chunks...")
        upload_json(parseArgs.json_folder)
    elif parseArgs.json_folder_positional:
        print("Uploading json chunks....")
        upload_json(parseArgs.json_folder_positional)

    if parseArgs.mbtiles_file or parseArgs.mbtiles_file_positional:
        dbContoller = InsarDatasetController(dbUsername, dbPassword, dbHost, 'pgis', parseArgs.server_user, parseArgs.server_password)
        if not parseArgs.server_user or not parseArgs.server_password:
            sys.stderr.write("Error: credentials for the insarmaps server not provided")
        elif parseArgs.mbtiles_file:
            print("Uploading mbtiles...")
            dbContoller.upload_mbtiles(parseArgs.mbtiles_file)
        else:
            print("Uploading mbtiles....")
            dbContoller.upload_mbtiles(parseArgs.mbtiles_file_positional)

    if parseArgs.remove:
        if not parseArgs.server_user or not parseArgs.server_password:
            sys.stderr.write("Error: credentials for the insarmaps server not provided")
        else:
<<<<<<< HEAD
            print(("Removing " + parseArgs.remove))
=======
            print("Removing " + parseArgs.remove)
>>>>>>> c5ded81c
            dbContoller = InsarDatasetController(dbUsername, dbPassword, dbHost, 'pgis', parseArgs.server_user, parseArgs.server_password)
            dbContoller.connect()
            dbContoller.remove_dataset_if_there(parseArgs.remove)
            dbContoller.close()
            dbContoller.remove_mbtiles(parseArgs.remove + ".mbtiles")

if __name__ == '__main__':
    main()<|MERGE_RESOLUTION|>--- conflicted
+++ resolved
@@ -2,7 +2,7 @@
 
 import sys
 import argparse
-from .add_attribute_insarmaps import InsarDatabaseController, InsarDatasetController
+from pysar.add_attribute_insarmaps import InsarDatabaseController, InsarDatasetController
 import os
 import pickle
 
@@ -93,11 +93,7 @@
                 sys.stderr.write("Error inserting into the database. This is most often due to running out of Memory (RAM), or incorrect database credentials... quitting")
                 sys.exit()
 
-<<<<<<< HEAD
-            print(("Inserted " + file + " to db"))
-=======
             print("Inserted " + file + " to db")
->>>>>>> c5ded81c
 
     attributesController.connect()
     attributesController.index_table_on(area_id, "p", None)
@@ -151,11 +147,7 @@
         if not parseArgs.server_user or not parseArgs.server_password:
             sys.stderr.write("Error: credentials for the insarmaps server not provided")
         else:
-<<<<<<< HEAD
-            print(("Removing " + parseArgs.remove))
-=======
             print("Removing " + parseArgs.remove)
->>>>>>> c5ded81c
             dbContoller = InsarDatasetController(dbUsername, dbPassword, dbHost, 'pgis', parseArgs.server_user, parseArgs.server_password)
             dbContoller.connect()
             dbContoller.remove_dataset_if_there(parseArgs.remove)
