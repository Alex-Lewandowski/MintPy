--- conflicted
+++ resolved
@@ -6,14 +6,14 @@
 ############################################################
 
 
-import sys
+import os
+import sys 
+
+import h5py
 import numpy as np
+import matplotlib.pyplot as plt
 
-<<<<<<< HEAD
-import _readfile as readfile
-=======
 import pysar.utils.readfile as readfile
->>>>>>> c5ded81c
 
 
 ################################################################################
@@ -38,11 +38,7 @@
 
     dem, demRsc = readfile.read(demFile)
     data, atr   = readfile.read(File)
-<<<<<<< HEAD
-    print(('Input file is '+atr['FILE_TYPE']))
-=======
     print('Input file is '+atr['FILE_TYPE'])
->>>>>>> c5ded81c
 
     # Subset
     try:
@@ -62,21 +58,12 @@
 
     # Display
     print('-------------------------------------------')
-<<<<<<< HEAD
-    print(('Correlation with the DEM:  %.2f' % np.corrcoef(C1)[0][1]))
-    print('-------------------------------------------')
-    print('DEM info:')
-    print(('    Max height difference: %.2f m' % (np.max(dem[ndx])-np.min(dem[ndx]))))
-    print(('    Average        height: %.2f m' % np.mean(dem[ndx])))
-    print(('    Height            Std: %.2f m' % np.std(dem[ndx])))
-=======
     print('Correlation with the DEM:  %.2f' % np.corrcoef(C1)[0][1])
     print('-------------------------------------------')
     print('DEM info:')
     print('    Max height difference: %.2f m' % (np.max(dem[ndx])-np.min(dem[ndx])))
     print('    Average        height: %.2f m' % np.mean(dem[ndx]))
     print('    Height            Std: %.2f m' % np.std(dem[ndx]))
->>>>>>> c5ded81c
     return
 
 ################################################################################
