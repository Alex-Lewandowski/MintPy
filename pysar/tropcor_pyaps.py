#! /usr/bin/env python2
############################################################
# Program is part of PySAR v1.2                            #
# Copyright(c) 2015, Heresh Fattahi, Zhang Yunjun          #
# Author:  Heresh Fattahi, Zhang Yunjun                    #
############################################################


import os
import sys
import argparse
import re

try:
    import pyaps as pa
except:
    sys.exit('Cannot import pyaps into Python!')

import h5py
import numpy as np

import _datetime as ptime
import _pysar_utilities as ut
import _readfile as readfile
import _writefile as writefile


###############################################################
def get_delay(grib_file, atr, inps_dict):
    '''Get delay matrix using PyAPS for one acquisition
    Inputs:
        grib_file - strng, grib file path
        atr       - dict, including the following attributes:
                    dem_file    - string, DEM file path
                    grib_source - string, Weather re-analysis data source
                    delay_type  - string, comb/dry/wet
                    ref_y/x     - string, reference pixel row/col number
                    inc_angle   - np.array, 0/1/2 D
    Output:
        phs - 2D np.array, absolute tropospheric phase delay relative to ref_y/x
    '''
    if 'X_FIRST' in atr.keys():
        aps = pa.PyAPS_geo(grib_file, inps_dict['dem_file'], grib=inps_dict['grib_source'],\
                           verb=True, Del=inps_dict['delay_type'])
    else:
        aps = pa.PyAPS_rdr(grib_file, inps_dict['dem_file'], grib=inps_dict['grib_source'],\
                           verb=True, Del=inps_dict['delay_type'])
    phs = np.zeros((aps.ny, aps.nx), dtype=np.float32)
    aps.getdelay(phs, inc=0.0)

    # Get relative phase delay in space
    yref = int(atr['ref_y'])
    xref = int(atr['ref_x'])
    phs -= phs[yref, xref]

    # project into LOS direction
    phs /= np.cos(inps_dict['inc_angle'])
    
    # reverse the sign for consistency between different phase correction steps/methods
    phs *= -1
    
    return phs


def date_list2grib_file(date_list, hour, grib_source, grib_dir):
    grib_file_list = []
    for d in date_list:
        grib_file = grib_dir+'/'
        if   grib_source == 'ECMWF' :  grib_file += 'ERA-Int_%s_%s.grb' % (d, hour)
        elif grib_source == 'ERA'   :  grib_file += 'ERA_%s_%s.grb' % (d, hour)
        elif grib_source == 'NARR'  :  grib_file += 'narr-a_221_%s_%s00_000.grb' % (d, hour)
        elif grib_source == 'MERRA' :  grib_file += 'merra-%s-%s.nc4' % (d, hour)
        elif grib_source == 'MERRA1':  grib_file += 'merra-%s-%s.hdf' % (d, hour)
        grib_file_list.append(grib_file)
    return grib_file_list


def dload_grib(date_list, hour, grib_source='ECMWF', weather_dir='./'):
    '''Download weather re-analysis grib files using PyAPS
    Inputs:
        date_list   : list of string in YYYYMMDD format
        hour        : string in HH:MM or HH format
        grib_source : string, 
        weather_dir : string,
    Output:
        grib_file_list : list of string
    '''
    ## Grib data directory
    weather_dir = os.path.abspath(weather_dir)
    grib_dir = weather_dir+'/'+grib_source
    if not os.path.isdir(grib_dir):
        print('making directory: '+grib_dir)
        os.makedirs(grib_dir)

    ## Date list to grib file list
    grib_file_list = date_list2grib_file(date_list, hour, grib_source, grib_dir)

    ## Get date list to download (skip already downloaded files)
    grib_file_existed = ut.get_file_list(grib_file_list)
    if grib_file_existed:
<<<<<<< HEAD
        grib_filesize_mode = ut.mode([os.path.getsize(i) for i in grib_file_existed])
        grib_file_corrupted = [i for i in grib_file_existed if os.path.getsize(i) != grib_filesize_mode]
        print('number of grib files existed    : %d' % len(grib_file_existed))
        print('file size mode: %d' % grib_filesize_mode)
=======
        grib_filesize_digit = ut.mode([len(str(os.path.getsize(i))) for i in grib_file_existed])
        grib_filesize_max2 = ut.mode([str(os.path.getsize(i))[0:2] for i in grib_file_existed])
        grib_file_corrupted = [i for i in grib_file_existed if (len(str(os.path.getsize(i))) != grib_filesize_digit or\
                                                                str(os.path.getsize(i))[0:2] != grib_filesize_max2)]
        print 'file size mode: %se%d bytes' % (grib_filesize_max2, grib_filesize_digit-2)
        print 'number of grib files existed    : %d' % len(grib_file_existed)
>>>>>>> c7efe001
        if grib_file_corrupted:
            print('------------------------------------------------------------------------------')
            print('corrupted grib files detected! Delete them and re-download...')
            print('number of grib files corrupted  : %d' % len(grib_file_corrupted))
            for i in grib_file_corrupted:
                rmCmd = 'rm '+i
                print(rmCmd)
                os.system(rmCmd)
                grib_file_existed.remove(i)
            print('------------------------------------------------------------------------------')
    grib_file2download = sorted(list(set(grib_file_list) - set(grib_file_existed)))
    date_list2download = [str(re.findall('\d{8}', i)[0]) for i in grib_file2download]
    print('number of grib files to download: %d' % len(date_list2download))
    print('------------------------------------------------------------------------------\n')

    ## Download grib file using PyAPS
    if   grib_source == 'ECMWF' :  pa.ECMWFdload( date_list2download, hour, grib_dir)
    elif grib_source == 'ERA'   :  pa.ERAdload(   date_list2download, hour, grib_dir)
    elif grib_source == 'NARR'  :  pa.NARRdload(  date_list2download, hour, grib_dir)
    elif grib_source == 'MERRA' :  pa.MERRAdload( date_list2download, hour, grib_dir)
    elif grib_source == 'MERRA1':  pa.MERRA1dload(date_list2download, hour, grib_dir)

    return grib_file_existed


###############################################################
EXAMPLE='''example:
  tropcor_pyaps.py timeseries.h5 -d geometryRadar.h5 -i geometryRadar.h5
  tropcor_pyaps.py timeseries.h5 -d geometryGeo.h5   -i geometryGeo.h5   --weather-dir /famelung/data/WEATHER
  tropcor_pyaps.py -d srtm1.dem -i 30 --hour 00 --ref-yx 2000 2500 --date-list date_list.txt

  tropcor_pyaps.py timeseries.h5 -d demRadar.h5 -s NARR
  tropcor_pyaps.py timeseries.h5 -d demRadar.h5 -s MERRA --delay dry -i 23
  tropcor_pyaps.py timeseries_LODcor.h5 -d demRadar.h5

  tropcor_pyaps.py -s ECMWF --hour 18 --date-list date_list.txt --download
  tropcor_pyaps.py -s ECMWF --hour 18 --date-list bl_list.txt   --download
'''

REFERENCE='''reference:
  Jolivet, R., R. Grandin, C. Lasserre, M.-P. Doin and G. Peltzer (2011), Systematic InSAR tropospheric
  phase delay corrections from global meteorological reanalysis data, Geophys. Res. Lett., 38, L17311,
  doi:10.1029/2011GL048757
'''

TEMPLATE='''
## 7. Tropospheric Delay Correction (optional and recommended)
## correct tropospheric delay using the following methods:
## a. pyaps - use weather re-analysis data (Jolivet et al., 2011, GRL, need to install PyAPS; Dee et al., 2011)
## b. height_correlation - correct stratified tropospheric delay (Doin et al., 2009, J Applied Geop)
## c. base_trop_cor - (not recommend) baseline error and stratified tropo simultaneously (Jo et al., 2010, Geo J)
pysar.troposphericDelay.method       = auto  #[pyaps / height_correlation / base_trop_cor / no], auto for pyaps
pysar.troposphericDelay.weatherModel = auto  #[ECMWF / MERRA / NARR], auto for ECMWF, for pyaps method
pysar.troposphericDelay.polyOrder    = auto  #[1 / 2 / 3], auto for 1, for height_correlation method
pysar.troposphericDelay.looks        = auto  #[1-inf], auto for 8, Number of looks to be applied to interferogram 
'''

DATA_INFO='''
  re-analysis_dataset      coverage   temporal_resolution    spatial_resolution      latency     analysis
------------------------------------------------------------------------------------------------------------
ERA-Interim (by ECMWF)      Global      00/06/12/18 UTC      0.75 deg (~83 km)       2-month       4D-var
MERRA2 (by NASA Goddard)    Global      00/06/12/18 UTC      0.5 * 0.625 (~50 km)   2-3 weeks      3D-var

To download MERRA2, you need an Earthdata account, and pre-authorize the "NASA GESDISC DATA ARCHIVE" application, following https://disc.gsfc.nasa.gov/earthdata-login.
'''


def cmdLineParse():
    parser = argparse.ArgumentParser(description='Tropospheric correction using weather models\n'+\
                                     '  PyAPS is used to download and calculate the delay for each time-series epoch.',\
                                     formatter_class=argparse.RawTextHelpFormatter,\
                                     epilog=REFERENCE+'\n'+DATA_INFO+'\n'+EXAMPLE)

    parser.add_argument(dest='timeseries_file', nargs='?', help='timeseries HDF5 file, i.e. timeseries.h5')
    parser.add_argument('-d','--dem', dest='dem_file',\
                        help='DEM file, i.e. radar_4rlks.hgt, srtm1.dem')
    parser.add_argument('-i', dest='inc_angle', default='30',\
                        help='a file containing all incidence angles, or a number representing for the whole image.')
    parser.add_argument('--weather-dir', dest='weather_dir', \
                        help='directory to put downloaded weather data, i.e. ./../WEATHER\n'+\
                             'use directory of input timeseries_file if not specified.')
    parser.add_argument('--delay', dest='delay_type', default='comb', choices={'comb','dry','wet'},\
                        help='Delay type to calculate, comb contains both wet and dry delays')
    parser.add_argument('--download', action='store_true', help='Download weather data only.')
    parser.add_argument('--date-list', dest='date_list_file',\
                        help='Read the first column of text file as list of date to download data\n'+\
                             'in YYYYMMDD or YYMMDD format')
    parser.add_argument('--ref-yx', dest='ref_yx', type=int, nargs=2, help='reference pixel in y/x')

    parser.add_argument('-s', dest='weather_model',\
                        default='ECMWF', choices={'ECMWF','ERA-Interim','ERA','MERRA','MERRA1','NARR'},\
                        help='source of the atmospheric data.\n'+\
                             'By the time of 2018-Mar-06, ERA and ECMWF data download link is working.\n'+\
                             'NARR is working for 1979-Jan to 2014-Oct.\n'+\
                             'MERRA(2) is not working.')
    parser.add_argument('--hour', help='time of data in HH, e.g. 12, 06')

    parser.add_argument('--template', dest='template_file',\
                        help='template file with input options below:\n'+TEMPLATE)
    parser.add_argument('-o', dest='out_file', help='Output file name for trospheric corrected timeseries.')

    inps = parser.parse_args()

    # Calculate DELAY or DOWNLOAD DATA ONLY, required one of them
    if not inps.download and not inps.dem_file and ( not inps.timeseries_file or not inps.date_list_file ):
        parser.print_help()
        sys.exit(1)
    return inps


###############################################################
def main(argv):
    inps = cmdLineParse()

    k = None
    atr = dict()
    if inps.timeseries_file:
        inps.timeseries_file = ut.get_file_list([inps.timeseries_file])[0]
        atr = readfile.read_attribute(inps.timeseries_file)
        k = atr['FILE_TYPE']
    elif inps.dem_file:
        inps.dem_file = ut.get_file_list([inps.dem_file])[0]
        atr = readfile.read_attribute(inps.dem_file)
    if 'ref_y' not in atr.keys() and inps.ref_yx:
        print 'No reference info found in input file, use input ref_yx: '+str(inps.ref_yx)
        atr['ref_y'] = inps.ref_yx[0]
        atr['ref_x'] = inps.ref_yx[1]

    ##Read Incidence angle: to map the zenith delay to the slant delay
    if os.path.isfile(inps.inc_angle):
        inps.inc_angle = readfile.read(inps.inc_angle, epoch='incidenceAngle')[0]
    else:
        inps.inc_angle = float(inps.inc_angle)
        print 'incidence angle: '+str(inps.inc_angle)
    inps.inc_angle = inps.inc_angle*np.pi/180.0

    ##Prepare DEM file in ROI_PAC format for PyAPS to read
    if inps.dem_file:
        inps.dem_file = ut.get_file_list([inps.dem_file])[0]
        if os.path.splitext(inps.dem_file)[1] in ['.h5']:
            print 'convert DEM file to ROIPAC format'
            dem, atr_dem = readfile.read(inps.dem_file, epoch='height')
            if 'Y_FIRST' in atr.keys():
                atr_dem['FILE_TYPE'] = '.dem'
            else:
                atr_dem['FILE_TYPE'] = '.hgt'
            outname = os.path.splitext(inps.dem_file)[0]+'4pyaps'+atr_dem['FILE_TYPE']
            inps.dem_file = writefile.write(dem, atr_dem, outname)

    print('*******************************************************************************')
    print('Downloading weather model data ...')

    ## Get Grib Source
    if   inps.weather_model in ['ECMWF','ERA-Interim']:   inps.grib_source = 'ECMWF'
    elif inps.weather_model == 'ERA'  :                   inps.grib_source = 'ERA'
    elif inps.weather_model == 'MERRA':                   inps.grib_source = 'MERRA'
    elif inps.weather_model == 'NARR' :                   inps.grib_source = 'NARR'
    else: raise Reception('Unrecognized weather model: '+inps.weather_model)
    print('grib source: '+inps.grib_source)

    # Get weather directory
    if not inps.weather_dir:
        if inps.timeseries_file:
            inps.weather_dir = os.path.dirname(os.path.abspath(inps.timeseries_file))+'/../WEATHER'
        elif inps.dem_file:
            inps.weather_dir = os.path.dirname(os.path.abspath(inps.dem_file))+'/../WEATHER'
        else:
            inps.weather_dir = os.path.abspath(os.getcwd())
    print('Store weather data into directory: '+inps.weather_dir)

    # Get date list to download
    if not inps.date_list_file:
        print('read date list info from: '+inps.timeseries_file)
        h5 = h5py.File(inps.timeseries_file, 'r')
        if 'timeseries' in h5.keys():
            date_list = sorted(h5[k].keys())
        elif k in ['interferograms','coherence','wrapped']:
            ifgram_list = sorted(h5[k].keys())
            date12_list = ptime.list_ifgram2date12(ifgram_list)
            m_dates = [i.split('-')[0] for i in date12_list]
            s_dates = [i.split('-')[1] for i in date12_list]
            date_list = ptime.yyyymmdd(sorted(list(set(m_dates + s_dates))))
        else:
            raise ValueError('Un-support input file type:'+k)
        h5.close()
    else:
        date_list = ptime.yyyymmdd(np.loadtxt(inps.date_list_file, dtype=str, usecols=(0,)).tolist())
        print('read date list info from: '+inps.date_list_file)

    # Get Acquisition time - hour
    if not inps.hour:
<<<<<<< HEAD
        inps.hour = closest_weather_product_time(atr['CENTER_LINE_UTC'], inps.grib_source)
    print('Time of cloest available product: '+inps.hour)
=======
        inps.hour = ptime.closest_weather_product_time(atr['CENTER_LINE_UTC'], inps.grib_source)
    print 'Time of cloest available product: '+inps.hour
>>>>>>> c7efe001

    ## Download data using PyAPS
    inps.grib_file_list = dload_grib(date_list, inps.hour, inps.weather_model, inps.weather_dir)

    if inps.download:
        print('Download completed, exit as planned.')
        return

    print('*******************************************************************************')
    print('Calcualting delay for each epoch.')

    ## Calculate tropo delay using pyaps
    length = int(atr['FILE_LENGTH'])
    width = int(atr['WIDTH'])
    date_num = len(date_list)
    trop_ts = np.zeros((date_num, length, width), np.float32)
    for i in range(date_num):
        grib_file = inps.grib_file_list[i] 
        date = date_list[i]
        print 'calculate phase delay on %s from file %s' % (date, os.path.basename(grib_file))
        trop_ts[i] = get_delay(grib_file, atr, vars(inps))

    ## Convert relative phase delay on reference date
    try:    ref_date = atr['ref_date']
    except: ref_date = date_list[0]
    print 'convert to relative phase delay with reference date: '+ref_date
    ref_idx = date_list.index(ref_date)
    trop_ts -= np.tile(trop_ts[ref_idx,:,:], (date_num, 1, 1))

    ## Write tropospheric delay to HDF5
    tropFile = inps.grib_source+'.h5'

    print('writing >>> %s' % (tropFile))
    h5trop = h5py.File(tropFile, 'w')
    group_trop = h5trop.create_group('timeseries')
    print('number of acquisitions: '+str(date_num))
    prog_bar = ptime.progress_bar(maxValue=date_num)
    for i in range(date_num):
        date = date_list[i]
        group_trop.create_dataset(date, data=trop_ts[i], compression='gzip')
        prog_bar.update(i+1, suffix=date)
    prog_bar.close()
    # Write Attributes
    for key,value in atr.iteritems():
        group_trop.attrs[key] = value
    h5trop.close()

    ## Write corrected Time series to HDF5
    if k == 'timeseries':
        if not inps.out_file:
            inps.out_file = os.path.splitext(inps.timeseries_file)[0]+'_'+inps.grib_source+'.h5'
        print 'writing >>> %s' % (inps.out_file)
        h5ts = h5py.File(inps.timeseries_file, 'r')
        h5tsCor = h5py.File(inps.out_file, 'w')    
        group_tsCor = h5tsCor.create_group('timeseries')
        print 'number of acquisitions: '+str(date_num)
        prog_bar = ptime.progress_bar(maxValue=date_num)
        for i in range(date_num):
            date = date_list[i]
            ts = h5ts['timeseries'].get(date)[:]
            group_tsCor.create_dataset(date, data=ts-trop_ts[i], compression='gzip')
            prog_bar.update(i+1, suffix=date)
        prog_bar.close()
        h5ts.close()
        # Write Attributes
        for key,value in atr.iteritems():
            group_tsCor.attrs[key] = value
        h5tsCor.close()

    # Delete temporary DEM file in ROI_PAC format
    if '4pyaps' in inps.dem_file:
        rmCmd = 'rm %s %s.rsc' % (inps.dem_file, inps.dem_file)
        print rmCmd
        os.system(rmCmd)
    print('Done.')
    return inps.out_file


###############################################################
if __name__ == '__main__':
    main(sys.argv[1:])
<|MERGE_RESOLUTION|>--- conflicted
+++ resolved
@@ -19,10 +19,10 @@
 import h5py
 import numpy as np
 
-import _datetime as ptime
-import _pysar_utilities as ut
-import _readfile as readfile
-import _writefile as writefile
+from . import _datetime as ptime
+from . import _pysar_utilities as ut
+from . import _readfile as readfile
+from . import _writefile as writefile
 
 
 ###############################################################
@@ -39,7 +39,7 @@
     Output:
         phs - 2D np.array, absolute tropospheric phase delay relative to ref_y/x
     '''
-    if 'X_FIRST' in atr.keys():
+    if 'X_FIRST' in list(atr.keys()):
         aps = pa.PyAPS_geo(grib_file, inps_dict['dem_file'], grib=inps_dict['grib_source'],\
                            verb=True, Del=inps_dict['delay_type'])
     else:
@@ -89,7 +89,7 @@
     weather_dir = os.path.abspath(weather_dir)
     grib_dir = weather_dir+'/'+grib_source
     if not os.path.isdir(grib_dir):
-        print('making directory: '+grib_dir)
+        print(('making directory: '+grib_dir))
         os.makedirs(grib_dir)
 
     ## Date list to grib file list
@@ -98,23 +98,18 @@
     ## Get date list to download (skip already downloaded files)
     grib_file_existed = ut.get_file_list(grib_file_list)
     if grib_file_existed:
-<<<<<<< HEAD
-        grib_filesize_mode = ut.mode([os.path.getsize(i) for i in grib_file_existed])
-        grib_file_corrupted = [i for i in grib_file_existed if os.path.getsize(i) != grib_filesize_mode]
-        print('number of grib files existed    : %d' % len(grib_file_existed))
-        print('file size mode: %d' % grib_filesize_mode)
-=======
+
         grib_filesize_digit = ut.mode([len(str(os.path.getsize(i))) for i in grib_file_existed])
         grib_filesize_max2 = ut.mode([str(os.path.getsize(i))[0:2] for i in grib_file_existed])
         grib_file_corrupted = [i for i in grib_file_existed if (len(str(os.path.getsize(i))) != grib_filesize_digit or\
                                                                 str(os.path.getsize(i))[0:2] != grib_filesize_max2)]
-        print 'file size mode: %se%d bytes' % (grib_filesize_max2, grib_filesize_digit-2)
-        print 'number of grib files existed    : %d' % len(grib_file_existed)
->>>>>>> c7efe001
+        print(('file size mode: %se%d bytes' % (grib_filesize_max2, grib_filesize_digit-2)))
+        print(('number of grib files existed    : %d' % len(grib_file_existed)))
+
         if grib_file_corrupted:
             print('------------------------------------------------------------------------------')
             print('corrupted grib files detected! Delete them and re-download...')
-            print('number of grib files corrupted  : %d' % len(grib_file_corrupted))
+            print(('number of grib files corrupted  : %d' % len(grib_file_corrupted)))
             for i in grib_file_corrupted:
                 rmCmd = 'rm '+i
                 print(rmCmd)
@@ -123,7 +118,7 @@
             print('------------------------------------------------------------------------------')
     grib_file2download = sorted(list(set(grib_file_list) - set(grib_file_existed)))
     date_list2download = [str(re.findall('\d{8}', i)[0]) for i in grib_file2download]
-    print('number of grib files to download: %d' % len(date_list2download))
+    print(('number of grib files to download: %d' % len(date_list2download)))
     print('------------------------------------------------------------------------------\n')
 
     ## Download grib file using PyAPS
@@ -234,8 +229,8 @@
     elif inps.dem_file:
         inps.dem_file = ut.get_file_list([inps.dem_file])[0]
         atr = readfile.read_attribute(inps.dem_file)
-    if 'ref_y' not in atr.keys() and inps.ref_yx:
-        print 'No reference info found in input file, use input ref_yx: '+str(inps.ref_yx)
+    if 'ref_y' not in list(atr.keys()) and inps.ref_yx:
+        print(('No reference info found in input file, use input ref_yx: '+str(inps.ref_yx)))
         atr['ref_y'] = inps.ref_yx[0]
         atr['ref_x'] = inps.ref_yx[1]
 
@@ -244,16 +239,16 @@
         inps.inc_angle = readfile.read(inps.inc_angle, epoch='incidenceAngle')[0]
     else:
         inps.inc_angle = float(inps.inc_angle)
-        print 'incidence angle: '+str(inps.inc_angle)
+        print(('incidence angle: '+str(inps.inc_angle)))
     inps.inc_angle = inps.inc_angle*np.pi/180.0
 
     ##Prepare DEM file in ROI_PAC format for PyAPS to read
     if inps.dem_file:
         inps.dem_file = ut.get_file_list([inps.dem_file])[0]
         if os.path.splitext(inps.dem_file)[1] in ['.h5']:
-            print 'convert DEM file to ROIPAC format'
+            print('convert DEM file to ROIPAC format')
             dem, atr_dem = readfile.read(inps.dem_file, epoch='height')
-            if 'Y_FIRST' in atr.keys():
+            if 'Y_FIRST' in list(atr.keys()):
                 atr_dem['FILE_TYPE'] = '.dem'
             else:
                 atr_dem['FILE_TYPE'] = '.hgt'
@@ -269,7 +264,7 @@
     elif inps.weather_model == 'MERRA':                   inps.grib_source = 'MERRA'
     elif inps.weather_model == 'NARR' :                   inps.grib_source = 'NARR'
     else: raise Reception('Unrecognized weather model: '+inps.weather_model)
-    print('grib source: '+inps.grib_source)
+    print(('grib source: '+inps.grib_source))
 
     # Get weather directory
     if not inps.weather_dir:
@@ -279,13 +274,13 @@
             inps.weather_dir = os.path.dirname(os.path.abspath(inps.dem_file))+'/../WEATHER'
         else:
             inps.weather_dir = os.path.abspath(os.getcwd())
-    print('Store weather data into directory: '+inps.weather_dir)
+    print(('Store weather data into directory: '+inps.weather_dir))
 
     # Get date list to download
     if not inps.date_list_file:
-        print('read date list info from: '+inps.timeseries_file)
+        print(('read date list info from: '+inps.timeseries_file))
         h5 = h5py.File(inps.timeseries_file, 'r')
-        if 'timeseries' in h5.keys():
+        if 'timeseries' in list(h5.keys()):
             date_list = sorted(h5[k].keys())
         elif k in ['interferograms','coherence','wrapped']:
             ifgram_list = sorted(h5[k].keys())
@@ -298,17 +293,12 @@
         h5.close()
     else:
         date_list = ptime.yyyymmdd(np.loadtxt(inps.date_list_file, dtype=str, usecols=(0,)).tolist())
-        print('read date list info from: '+inps.date_list_file)
+        print(('read date list info from: '+inps.date_list_file))
 
     # Get Acquisition time - hour
     if not inps.hour:
-<<<<<<< HEAD
-        inps.hour = closest_weather_product_time(atr['CENTER_LINE_UTC'], inps.grib_source)
-    print('Time of cloest available product: '+inps.hour)
-=======
         inps.hour = ptime.closest_weather_product_time(atr['CENTER_LINE_UTC'], inps.grib_source)
-    print 'Time of cloest available product: '+inps.hour
->>>>>>> c7efe001
+    print(('Time of cloest available product: '+inps.hour))
 
     ## Download data using PyAPS
     inps.grib_file_list = dload_grib(date_list, inps.hour, inps.weather_model, inps.weather_dir)
@@ -328,23 +318,23 @@
     for i in range(date_num):
         grib_file = inps.grib_file_list[i] 
         date = date_list[i]
-        print 'calculate phase delay on %s from file %s' % (date, os.path.basename(grib_file))
+        print(('calculate phase delay on %s from file %s' % (date, os.path.basename(grib_file))))
         trop_ts[i] = get_delay(grib_file, atr, vars(inps))
 
     ## Convert relative phase delay on reference date
     try:    ref_date = atr['ref_date']
     except: ref_date = date_list[0]
-    print 'convert to relative phase delay with reference date: '+ref_date
+    print(('convert to relative phase delay with reference date: '+ref_date))
     ref_idx = date_list.index(ref_date)
     trop_ts -= np.tile(trop_ts[ref_idx,:,:], (date_num, 1, 1))
 
     ## Write tropospheric delay to HDF5
     tropFile = inps.grib_source+'.h5'
 
-    print('writing >>> %s' % (tropFile))
+    print(('writing >>> %s' % (tropFile)))
     h5trop = h5py.File(tropFile, 'w')
     group_trop = h5trop.create_group('timeseries')
-    print('number of acquisitions: '+str(date_num))
+    print(('number of acquisitions: '+str(date_num)))
     prog_bar = ptime.progress_bar(maxValue=date_num)
     for i in range(date_num):
         date = date_list[i]
@@ -352,7 +342,7 @@
         prog_bar.update(i+1, suffix=date)
     prog_bar.close()
     # Write Attributes
-    for key,value in atr.iteritems():
+    for key,value in list(atr.items()):
         group_trop.attrs[key] = value
     h5trop.close()
 
@@ -360,11 +350,11 @@
     if k == 'timeseries':
         if not inps.out_file:
             inps.out_file = os.path.splitext(inps.timeseries_file)[0]+'_'+inps.grib_source+'.h5'
-        print 'writing >>> %s' % (inps.out_file)
+        print(('writing >>> %s' % (inps.out_file)))
         h5ts = h5py.File(inps.timeseries_file, 'r')
         h5tsCor = h5py.File(inps.out_file, 'w')    
         group_tsCor = h5tsCor.create_group('timeseries')
-        print 'number of acquisitions: '+str(date_num)
+        print(('number of acquisitions: '+str(date_num)))
         prog_bar = ptime.progress_bar(maxValue=date_num)
         for i in range(date_num):
             date = date_list[i]
@@ -374,14 +364,14 @@
         prog_bar.close()
         h5ts.close()
         # Write Attributes
-        for key,value in atr.iteritems():
+        for key,value in list(atr.items()):
             group_tsCor.attrs[key] = value
         h5tsCor.close()
 
     # Delete temporary DEM file in ROI_PAC format
     if '4pyaps' in inps.dem_file:
         rmCmd = 'rm %s %s.rsc' % (inps.dem_file, inps.dem_file)
-        print rmCmd
+        print(rmCmd)
         os.system(rmCmd)
     print('Done.')
     return inps.out_file
