--- conflicted
+++ resolved
@@ -7,19 +7,14 @@
 
 
 import sys
+import os
 
-<<<<<<< HEAD
-import _readfile as readfile
-import _writefile as writefile
-import _pysar_utilities as ut
-=======
 import h5py
 import numpy as np
 
 import pysar.utils.readfile as readfile
 import pysar.utils.writefile as writefile
 import pysar.utils.utils as ut
->>>>>>> c5ded81c
 
 
 def usage():
@@ -55,28 +50,16 @@
     range_dis = ut.range_distance(atr, dimension=2)
     
     # Geo coord
-<<<<<<< HEAD
-
-    if 'Y_FIRST' in list(atr.keys()):
-        print('Input file is geocoded, only center range distance is calculated: ')
-        print(range_dis)
-        length = int(atr['FILE_LENGTH'])
-=======
     if 'Y_FIRST' in atr.keys():
         print('Input file is geocoded, only center range distance is calculated: ')
         print(range_dis)
         length = int(atr['LENGTH'])
->>>>>>> c5ded81c
         width = int(atr['WIDTH'])
         range_dis_mat = np.zeros((length, width), np.float32)
         range_dis_mat[:] = range_dis
         range_dis = range_dis_mat
 
-<<<<<<< HEAD
-    print(('writing >>> '+outFile))
-=======
     print('writing >>> '+outFile)
->>>>>>> c5ded81c
     atr['FILE_TYPE'] = 'mask'
     atr['UNIT'] = 'm'
     try: atr.pop('REF_DATE')
